use crate::authorization_details::AuthorizationDetailsObject;
use crate::authorization_request::AuthorizationRequest;
use crate::authorization_response::AuthorizationResponse;
use crate::credential_format_profiles::{CredentialFormatCollection, CredentialFormats, WithParameters};
use crate::credential_issuer::{
    authorization_server_metadata::AuthorizationServerMetadata, credential_issuer_metadata::CredentialIssuerMetadata,
};
use crate::credential_offer::CredentialOffer;
use crate::credential_request::{BatchCredentialRequest, CredentialRequest};
use crate::credential_response::BatchCredentialResponse;
use crate::proof::{Proof, ProofType};
use crate::{credential_response::CredentialResponse, token_request::TokenRequest, token_response::TokenResponse};
use anyhow::Result;
use oid4vc_core::authentication::subject::SigningSubject;
use reqwest::Url;
use reqwest_middleware::{ClientBuilder, ClientWithMiddleware};
use reqwest_retry::policies::ExponentialBackoff;
use reqwest_retry::RetryTransientMiddleware;
use serde::de::DeserializeOwned;

pub struct Wallet<CFC = CredentialFormats<WithParameters>>
where
    CFC: CredentialFormatCollection,
{
    pub subject: SigningSubject,
    pub client: ClientWithMiddleware,
    phantom: std::marker::PhantomData<CFC>,
}

impl<CFC: CredentialFormatCollection + DeserializeOwned> Wallet<CFC> {
    pub fn new(subject: SigningSubject) -> Self {
        let retry_policy = ExponentialBackoff::builder().build_with_max_retries(5);
        let client = ClientBuilder::new(reqwest::Client::new())
            .with(RetryTransientMiddleware::new_with_policy(retry_policy))
            .build();
        Self {
            subject,
            client,
            phantom: std::marker::PhantomData,
        }
    }

    pub async fn get_credential_offer(&self, credential_offer_uri: Url) -> Result<CredentialOffer> {
        self.client
            .get(credential_offer_uri)
            .send()
            .await?
            .json::<CredentialOffer>()
            .await
            .map_err(|_| anyhow::anyhow!("Failed to get credential offer"))
    }

    pub async fn get_authorization_server_metadata(
        &self,
        credential_issuer_url: Url,
    ) -> Result<AuthorizationServerMetadata> {
        let mut oauth_authorization_server_endpoint = credential_issuer_url.clone();
<<<<<<< HEAD
=======

        // TODO(NGDIL): remove this NGDIL specific code. This is a temporary fix to get the authorization server metadata.
>>>>>>> d05bd55a
        oauth_authorization_server_endpoint
            .path_segments_mut()
            .map_err(|_| anyhow::anyhow!("unable to parse credential issuer url"))
            .unwrap()
            .push(".well-known")
            .push("oauth-authorization-server");

        self.client
            .get(oauth_authorization_server_endpoint)
            .send()
            .await?
            .json::<AuthorizationServerMetadata>()
            .await
            .map_err(|_| anyhow::anyhow!("Failed to get authorization server metadata"))
    }

    pub async fn get_credential_issuer_metadata(
        &self,
        credential_issuer_url: Url,
    ) -> Result<CredentialIssuerMetadata<CFC>> {
        let mut openid_credential_issuer_endpoint = credential_issuer_url.clone();
<<<<<<< HEAD
=======

        // TODO(NGDIL): remove this NGDIL specific code. This is a temporary fix to get the credential issuer metadata.
>>>>>>> d05bd55a
        openid_credential_issuer_endpoint
            .path_segments_mut()
            .map_err(|_| anyhow::anyhow!("unable to parse credential issuer url"))?
            .push(".well-known")
            .push("openid-credential-issuer");

        self.client
            .get(openid_credential_issuer_endpoint)
            .send()
            .await?
            .json::<CredentialIssuerMetadata<CFC>>()
            .await
            .map_err(|_| anyhow::anyhow!("Failed to get credential issuer metadata"))
    }

    pub async fn get_authorization_code(
        &self,
        authorization_endpoint: Url,
        authorization_details: Vec<AuthorizationDetailsObject<CFC>>,
    ) -> Result<AuthorizationResponse> {
        self.client
            .get(authorization_endpoint)
            // TODO: must be `form`, but `AuthorizationRequest needs to be able to serilalize properly.
            .json(&AuthorizationRequest {
                response_type: "code".to_string(),
                client_id: self.subject.identifier()?,
                redirect_uri: None,
                scope: None,
                state: None,
                authorization_details,
            })
            .send()
            .await?
            .json::<AuthorizationResponse>()
            .await
            .map_err(|_| anyhow::anyhow!("Failed to get authorization code"))
    }

    pub async fn get_access_token(&self, token_endpoint: Url, token_request: TokenRequest) -> Result<TokenResponse> {
        self.client
            .post(token_endpoint)
            .form(&token_request)
            .send()
            .await?
            .json()
            .await
            .map_err(|e| e.into())
    }

    pub async fn get_credential(
        &self,
        credential_issuer_metadata: CredentialIssuerMetadata<CFC>,
        token_response: &TokenResponse,
        credential_format: CFC,
    ) -> Result<CredentialResponse> {
        let credential_request = CredentialRequest {
            credential_format,
            proof: Some(
                Proof::builder()
                    .proof_type(ProofType::Jwt)
                    .signer(self.subject.clone())
                    .iss(self.subject.identifier()?)
                    .aud(credential_issuer_metadata.credential_issuer)
                    .iat(1571324800)
                    .exp(9999999999i64)
                    // TODO: so is this REQUIRED or OPTIONAL?
                    .nonce(
                        token_response
                            .c_nonce
                            .as_ref()
                            .ok_or(anyhow::anyhow!("No c_nonce found."))?
                            .clone(),
                    )
                    .build()?,
            ),
        };

        self.client
            .post(credential_issuer_metadata.credential_endpoint)
            .bearer_auth(token_response.access_token.clone())
            .json(&credential_request)
            .send()
            .await?
            .json()
            .await
            .map_err(|e| e.into())
    }

    pub async fn get_batch_credential(
        &self,
        credential_issuer_metadata: CredentialIssuerMetadata<CFC>,
        token_response: &TokenResponse,
        credential_formats: Vec<CFC>,
    ) -> Result<BatchCredentialResponse> {
        let proof = Some(
            Proof::builder()
                .proof_type(ProofType::Jwt)
                .signer(self.subject.clone())
                .iss(self.subject.identifier()?)
                .aud(credential_issuer_metadata.credential_issuer)
                .iat(1571324800)
                .exp(9999999999i64)
                // TODO: so is this REQUIRED or OPTIONAL?
                .nonce(
                    token_response
                        .c_nonce
                        .as_ref()
                        .ok_or(anyhow::anyhow!("No c_nonce found."))?
                        .clone(),
                )
                .build()?,
        );

        let batch_credential_request = BatchCredentialRequest {
            credential_requests: credential_formats
                .iter()
                .map(|credential_format| CredentialRequest {
                    credential_format: credential_format.to_owned(),
                    proof: proof.clone(),
                })
                .collect(),
        };

        self.client
            .post(credential_issuer_metadata.batch_credential_endpoint.unwrap())
            .bearer_auth(token_response.access_token.clone())
            .json(&batch_credential_request)
            .send()
            .await?
            .json()
            .await
            .map_err(|e| e.into())
    }
}<|MERGE_RESOLUTION|>--- conflicted
+++ resolved
@@ -55,11 +55,8 @@
         credential_issuer_url: Url,
     ) -> Result<AuthorizationServerMetadata> {
         let mut oauth_authorization_server_endpoint = credential_issuer_url.clone();
-<<<<<<< HEAD
-=======
 
         // TODO(NGDIL): remove this NGDIL specific code. This is a temporary fix to get the authorization server metadata.
->>>>>>> d05bd55a
         oauth_authorization_server_endpoint
             .path_segments_mut()
             .map_err(|_| anyhow::anyhow!("unable to parse credential issuer url"))
@@ -81,11 +78,8 @@
         credential_issuer_url: Url,
     ) -> Result<CredentialIssuerMetadata<CFC>> {
         let mut openid_credential_issuer_endpoint = credential_issuer_url.clone();
-<<<<<<< HEAD
-=======
 
         // TODO(NGDIL): remove this NGDIL specific code. This is a temporary fix to get the credential issuer metadata.
->>>>>>> d05bd55a
         openid_credential_issuer_endpoint
             .path_segments_mut()
             .map_err(|_| anyhow::anyhow!("unable to parse credential issuer url"))?
